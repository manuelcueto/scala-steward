--- conflicted
+++ resolved
@@ -68,20 +68,17 @@
     val versions = coursier.Versions[F](cache).addRepositories(sbtPluginReleases)
 
     new CoursierAlg[F] {
-<<<<<<< HEAD
       override def getArtifactUrl(
           dependency: Dependency,
           extraResolvers: List[Resolver] = List.empty
-      ): F[Option[Uri]] = {
-        val coursierDependency = toCoursierDependency(dependency)
-        for {
-=======
-      override def getArtifactUrl(dependency: Dependency): F[Option[Uri]] =
-        getArtifactUrlImpl(toCoursierDependency(dependency))
+      ): F[Option[Uri]] =
+        getArtifactUrlImpl(toCoursierDependency(dependency), extraResolvers)
 
-      private def getArtifactUrlImpl(coursierDependency: coursier.Dependency): F[Option[Uri]] =
+      private def getArtifactUrlImpl(
+          coursierDependency: coursier.Dependency,
+          extraResolvers: List[Resolver] = List.empty
+      ): F[Option[Uri]] =
         (for {
->>>>>>> 593e55ef
           maybeFetchResult <- fetch
             .addRepositories(
               extraResolvers.map(resolver => MavenRepository.apply(resolver.location)): _*
